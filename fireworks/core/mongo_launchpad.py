--- conflicted
+++ resolved
@@ -1017,16 +1017,8 @@
             fw_id (int): Firework id
             launch_idx (int): launch index
         """
-<<<<<<< HEAD
-        #fw = self.get_fw_by_id(fw_id, launch_idx)
-        # need to change this when fworker gets integrated
-        #fw = self.get_fw_by_id(fw_id, launch_idx)
-        fw = self.checkout_fw(FWorker(), os.getcwd(), fw_id=fw_id, state='RESERVED')
+        fw = self.checkout_fw(os.getcwd(), fw_id=fw_id, state='RESERVED')
         fw.state = "OFFLINE"
-=======
-        fw = self.checkout_fw(os.getcwd(), fw_id=fw_id, state='RESERVED')
-        fw.state = "OFFLINE-%s" % fw.state
->>>>>>> 7630b08b
         fw.to_file("FW.json")
         with open('FW_offline.json', 'w') as f:
             f.write('{"fw_id":%d, "launch_id":%d}' % (fw.fw_id, fw.launch_idx))
