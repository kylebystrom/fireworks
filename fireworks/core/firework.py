"""
This module contains some of the most central FireWorks classes:


- A Workflow is a sequence of FireWorks as a DAG (directed acyclic graph)
- A FireWork defines a workflow step and contains one or more FireTasks along
 with its Launches.
- A Launch describes the run of a FireWork on a computing resource.
- A FireTaskBase defines the contract for tasks that run within a FireWork (
FireTasks)
- A FWAction encapsulates the output of a FireTask and tells FireWorks what
to do next after a job completes
"""

from collections import defaultdict, OrderedDict
import abc
from datetime import datetime
import os
import pprint

from monty.io import reverse_readline, zopen
from monty.os.path import zpath
from six import add_metaclass

from fireworks.fw_config import TRACKER_LINES, NEGATIVE_FWID_CTR
from fireworks.core.fworker import FWorker
from fireworks.utilities.dict_mods import apply_mod
from fireworks.utilities.fw_serializers import FWSerializable, \
    recursive_serialize, recursive_deserialize, serialize_fw
from fireworks.utilities.fw_utilities import get_my_host, get_my_ip, \
    NestedClassGetter
from fireworks.utilities import timing
from fireworks.utilities.lazy import Lazy

__author__ = "Anubhav Jain"
__credits__ = "Shyue Ping Ong"
__copyright__ = "Copyright 2013, The Materials Project"
__version__ = "0.1"
__maintainer__ = "Anubhav Jain"
__email__ = "ajain@lbl.gov"
__date__ = "Feb 5, 2013"

m_timer = timing.get_fw_timer("firework")


class FireTaskMeta(abc.ABCMeta):

    def __call__(cls, *args, **kwargs):
        o = abc.ABCMeta.__call__(cls, *args, **kwargs)
        for k in cls.required_params:
            if k not in o:
                raise ValueError("Required parameter {} not specified!"
                                 .format(k))
        return o


@add_metaclass(FireTaskMeta)
class FireTaskBase(defaultdict, FWSerializable):
    """
    FireTaskBase is used like an abstract class that defines a computing task
    (FireTask). All FireTasks should inherit from FireTaskBase.

    You can set parameters of a FireTask like you'd use a dict.
    """

    # Specify required parameters with class variable. Consistency will be
    # checked upon init.
    required_params = []

    def __init__(self, *args, **kwargs):
        dict.__init__(self, *args, **kwargs)

    @abc.abstractmethod
    def run_task(self, fw_spec):
        """
        This method gets called when the FireTask is run. It can take in a
        FireWork spec, perform some task using that data, and then return an
        output in the form of a FWAction.

        Args:
            fw_spec (dict): A FireWork spec. This comes from the master spec.
                In addition, this spec contains a special "_fw_env" key that
                contains the env settings of the FWorker calling this method.
                This provides for abstracting out certain commands or
                settings. For example, "foo" may be named "foo1" in resource
                1 and "foo2" in resource 2. The FWorker env can specify {
                "foo": "foo1"}, which maps an abstract variable "foo" to the
                relevant "foo1" or "foo2". You can then write a task that
                uses fw_spec["_fw_env"]["foo"] that will work across all
                these multiple resources.

        Returns:
            (FWAction)
        """
        raise NotImplementedError("You must have a run_task implemented!")

    @serialize_fw
    @recursive_serialize
    def to_dict(self):
        return dict(self)

    @classmethod
    @recursive_deserialize
    def from_dict(cls, m_dict):
        return cls(m_dict)

    def __repr__(self):
        return '<{}>:{}'.format(self.fw_name, dict(self))


class FWAction(FWSerializable):
    """
    A FWAction encapsulates the output of a FireTask (it is returned by a
    FireTask after the FireTask completes). The
     FWAction allows a user to store rudimentary output data as well as
     return commands that alter the workflow.
    """

    def __init__(self, stored_data=None, exit=False, update_spec=None,
                 mod_spec=None, additions=None, detours=None,
                 defuse_children=False):
        """
        :param stored_data: (dict) data to store from the run. Does not
        affect the operation of FireWorks.
        :param exit: (bool) if set to True, any remaining FireTasks within
        the same FireWork are skipped.
        :param update_spec: (dict) specifies how to update the child FW's spec
        :param mod_spec: ([dict]) update the child FW's spec using the
        DictMod language (more flexible than update_spec)
        :param additions: ([Workflow]) a list of WFs/FWs to add as children
        :param detours: ([Workflow]) a list of WFs/FWs to add as children (
        they will inherit the current FW's children)
        :param defuse_children: (bool) defuse all the original children of
        this FireWork
        """
        mod_spec = mod_spec if mod_spec is not None else []
        additions = additions if additions is not None else []
        detours = detours if detours is not None else []

        self.stored_data = stored_data if stored_data else {}
        self.exit = exit
        self.update_spec = update_spec if update_spec else {}
        self.mod_spec = mod_spec if isinstance(mod_spec, (list, tuple)) else [mod_spec]
        self.additions = additions if isinstance(additions, (list, tuple)) else [
            additions]
        self.detours = detours if isinstance(detours, (list, tuple)) else [detours]
        self.defuse_children = defuse_children

    @recursive_serialize
    def to_dict(self):
        return {'stored_data': self.stored_data, 'exit': self.exit,
                'update_spec': self.update_spec,
                'mod_spec': self.mod_spec, 'additions': self.additions,
                'detours': self.detours,
                'defuse_children': self.defuse_children}

    @classmethod
    @recursive_deserialize
    def from_dict(cls, m_dict):
        d = m_dict
        additions = [Workflow.from_dict(f) for f in d['additions']]
        detours = [Workflow.from_dict(f) for f in d['detours']]
        return FWAction(d['stored_data'], d['exit'], d['update_spec'],
                        d['mod_spec'], additions, detours,
                        d['defuse_children'])

    @property
    def skip_remaining_tasks(self):
        """
        If the FWAction gives any dynamic action, we skip the subsequent
        FireTasks

        :return: (bool)
        """
        return self.exit or self.detours or self.additions or self.defuse_children

    def __str__(self):
        return "FWAction\n" + pprint.pformat(self.to_dict())


<<<<<<< HEAD
# class LazyFirework(object):
#     """
#     FireWork replacement that instantiates a real FireWork when
#     non-shallow attributes are accessed.
#
#     **NOTE: Not tested yet!!**
#     """
#     def __init__(self, fw_id, fw_collection, launch_collection):
#         # direct attr access
#         def sa(k, v, s=self):
#             s.__dict__[k] = v
#
#         sa('fw_id', fw_id)
#         sa('_fw_coll', fw_collection)
#         sa('_launch_coll', launch_collection)
#         sa('parents',  [])
#         # return these attrs w/o instantiation
#         sa('_local_attrs', ('fw_id', 'parents'))
#         # instantiate on access to these attrs
#         sa('_fw_attrs', ('state', 'spec', 'launches', 'archived_launches',
#                          'name', 'created_on', 'to_dict', 'to_db_dict'))
#         sa('_fw_launch_attrs', ('launches', 'archived_launches'))
#         # hold delegation obj
#         sa('_fw', None)
#         sa('_launch_data', None)
#
#     def __getattr__(self, name):
#         # direct attr access
#         ga = lambda k: self.__dict__[k]
#         # return local attrs immediately
#         if name in ga('_local_attrs'):
#             return ga(name)
#         # reject unknown attrs
#         if name not in ga('_fw_attrs'):
#             raise AttributeError(name)
#         #if not self._fw or not :
#         self._instantiate(name)
#         return getattr(self._fw,name)
#
#     def __setattr__(self, name, value):
#         # direct attr access
#         def sa(k, v, s=self):
#             s.__dict__[k] = v
#         ga = lambda k: self.__dict__[k]
#
#         # set local attrs immediately
#         if name in ga('_local_attrs'):
#             setattr(self, name, value)
#         # reject unknown attrs
#         if name not in ga('_fw_attrs'):
#             raise AttributeError(name)
#         self._instantiate(name)
#         setattr(self._fw, name, value)
#
#     def _instantiate(self, name):
#         # direct attr access
#         def sa(k, v, s=self):
#             s.__dict__[k] = v
#         ga = lambda k: self.__dict__[k]
#
#         if ga('_fw') is None:
#             # Instantiate FireWork object
#             data = ga('_fw_coll').find_one({'fw_id': self.fw_id})
#             # lazily instantiate launches, as well
#             sa('_launch_data', {k: data.get(k, [])
#                                 for k in self._fw_launch_attrs})
#
#             del data['launches']
#             del data['archived_launches']
#             sa('_fw', FireWork.from_dict(data))
#         if (name in ga('_fw_launch_attrs')) and ga('_launch_data'):
#             # If FireWork exists but launches not filled in from DB
#             # and launch attr accessed, instantiate both launch attrs
#             if self._launch_data:
#                 fw = ga('_fw')
#                 for a in ga('_fw_launch_attrs'):
#                     data = list(self._launch_coll.find(
#                         {'launch_id': {"$in": ga('_launch_data')[a]}}))
#                     setattr(fw, a, map(Launch.from_dict,data))
#             sa('_launch_data', None)  # don't fetch again
=======
class LazyFirework(object):
    """
    FireWork replacement that instantiates a real FireWork when
    non-shallow attributes are accessed.

    **NOTE: Not tested yet!!**
    """
    def __init__(self, fw_id, fw_collection, launch_collection):
        # direct attr access
        def sa(k, v, s=self):
            s.__dict__[k] = v

        sa('fw_id', fw_id)
        sa('_fw_coll', fw_collection)
        sa('_launch_coll', launch_collection)
        sa('parents',  [])
        # return these attrs w/o instantiation
        sa('_local_attrs', ('fw_id', 'parents'))
        # instantiate on access to these attrs
        sa('_fw_attrs', ('state', 'spec', 'launches', 'archived_launches',
                         'name', 'created_on', 'to_dict', 'to_db_dict'))
        sa('_fw_launch_attrs', ('launches', 'archived_launches'))
        # hold delegation obj
        sa('_fw', None)
        sa('_launch_data', None)

    def __getattr__(self, name):
        # direct attr access
        ga = lambda k: self.__dict__[k]
        # return local attrs immediately
        if name in ga('_local_attrs'):
            return ga(name)
        # reject unknown attrs
        if name not in ga('_fw_attrs'):
            raise AttributeError(name)
        #if not self._fw or not :
        self._instantiate(name)
        return getattr(self._fw,name)

    def __setattr__(self, name, value):
        # direct attr access
        def sa(k, v, s=self):
            s.__dict__[k] = v
        ga = lambda k: self.__dict__[k]

        # set local attrs immediately
        if name in ga('_local_attrs'):
            setattr(self, name, value)
        # reject unknown attrs
        if name not in ga('_fw_attrs'):
            raise AttributeError(name)
        self._instantiate(name)
        setattr(self._fw, name, value)

    def _instantiate(self, name):
        # direct attr access
        def sa(k, v, s=self):
            s.__dict__[k] = v
        ga = lambda k: self.__dict__[k]

        if ga('_fw') is None:
            # Instantiate FireWork object
            data = ga('_fw_coll').find_one({'fw_id': self.fw_id})
            # lazily instantiate launches, as well
            sa('_launch_data', {k: data.get(k, [])
                                for k in self._fw_launch_attrs})

            del data['launches']
            del data['archived_launches']
            sa('_fw', FireWork.from_dict(data))
        if (name in ga('_fw_launch_attrs')) and ga('_launch_data'):
            # If FireWork exists but launches not filled in from DB
            # and launch attr accessed, instantiate both launch attrs
            if self._launch_data:
                fw = ga('_fw')
                for a in ga('_fw_launch_attrs'):
                    data = list(self._launch_coll.find(
                        {'launch_id': {"$in": ga('_launch_data')[a]}}))
                    setattr(fw, a, list(map(Launch.from_dict,data)))
            sa('_launch_data', None)  # don't fetch again
>>>>>>> 291120ef


class FireWork(FWSerializable):
    """
    A FireWork is a workflow step and might be contain several FireTasks
    """

    STATE_RANKS = {'ARCHIVED': -2, 'FIZZLED': -1, 'DEFUSED': 0, 'WAITING': 1, 'READY': 2,
                   'RESERVED': 3, 'RUNNING': 4, 'COMPLETED': 5}

    def __init__(self, tasks, spec=None, name=None, launches=None,
                 archived_launches=None, state='WAITING', created_on=None,
                 fw_id=None, parents=None, updated_on=None):
        """
        :param tasks: ([FireTask]) a list of FireTasks to run in sequence
        :param spec: (dict) specification of the job to run. Used by the
        FireTask
        :param launches: ([Launch]) a list of Launch objects of this FireWork
        :param archived_launches: ([Launch]) a list of archived Launch
        objects of this FireWork
        :param state: (str) the state of the FW (e.g. WAITING, RUNNING,
        COMPLETED, ARCHIVED)
        :param created_on: (datetime) - time of creation
        :param fw_id: (int) an identification number for this FireWork
        :param parents: (FireWork or [FireWork]) list of parent FWs this FW depends on
        :param updated_on: (datetime) - last time the STATE was updated
        """

        tasks = tasks if isinstance(tasks, (list, tuple)) else [tasks]

        self.tasks = tasks
        self.spec = spec.copy() if spec else {}
        self.spec['_tasks'] = [t.to_dict() for t in
                               tasks]  # put tasks in a special location of the spec

        self.name = name or 'Unnamed FW'  # do it this way to prevent None
        # names
        if fw_id is not None:
            self.fw_id = fw_id
        else:
            global NEGATIVE_FWID_CTR
            NEGATIVE_FWID_CTR -= 1
            self.fw_id = NEGATIVE_FWID_CTR

        self.launches = launches if launches else []
        self.archived_launches = archived_launches if archived_launches else []
        self.created_on = created_on or datetime.utcnow()
        self.updated_on = updated_on or datetime.utcnow()

        parents = [parents] if isinstance(parents, FireWork) else parents
        self.parents = parents if parents else []

        self._state = state

    @property
    def state(self):
        """
        :return: (str) The current state of the FireWork
        """
        return self._state

    @state.setter
    def state(self, state):
        """
        Setter for the the FW state, which triggers updated_on change

        :param state: (str) the state to set for the FW
        """
        self._state = state
        self.updated_on = datetime.utcnow()

    @recursive_serialize
    def to_dict(self):
        m_dict = {'spec': self.spec, 'fw_id': self.fw_id,
                  'created_on': self.created_on, 'updated_on': self.updated_on}

        # only serialize these fields if non-empty
        if len(self.launches) > 0:
            m_dict['launches'] = self.launches

        if len(self.archived_launches) > 0:
            m_dict['archived_launches'] = self.archived_launches

        if self.state != 'WAITING':
            m_dict['state'] = self.state

        m_dict['name'] = self.name

        return m_dict

    def _rerun(self):
        """
        Moves all Launches to archived Launches and resets the state to
        'WAITING'. The FireWork can thus be re-run \
        even if it was Launched in the past. This method should be called by
        a Workflow because a refresh is needed \
        after calling this method.

        """

        self.archived_launches.extend(self.launches)
        self.archived_launches = list(set(self.archived_launches))  # filter duplicates
        self.launches = []
        self.state = 'WAITING'

    def to_db_dict(self):
        m_dict = self.to_dict()
        m_dict['launches'] = [l.launch_id for l in
                              self.launches]  # the launches are stored
        # separately
        m_dict['archived_launches'] = [l.launch_id for l in
                                       self.archived_launches]  # the
        # archived launches are stored separately
        m_dict['state'] = self.state
        return m_dict

    @classmethod
    @recursive_deserialize
    def from_dict(cls, m_dict):
        m_timer.start("Firework.from_dict")
        tasks = m_dict['spec']['_tasks']
        launches = [Launch.from_dict(tmp) for tmp in m_dict.get('launches', [])]
        archived_launches = [Launch.from_dict(tmp) for tmp in
                             m_dict.get('archived_launches', [])]
        fw_id = m_dict.get('fw_id', -1)
        state = m_dict.get('state', 'WAITING')
        created_on = m_dict.get('created_on')
        updated_on = m_dict.get('updated_on')
        name = m_dict.get('name', None)

        fw = FireWork(tasks, m_dict['spec'], name, launches, archived_launches,
                      state, created_on, fw_id)

        m_timer.stop("Firework.from_dict")

        return fw

    def __str__(self):
        return 'FireWork object: (id: %i , name: %s)' % (self.fw_id, self.fw_name)


class LazyFirework(Lazy):
    """
    Delayed instantiation of a FireWork from the database.
    """

    watch_attrs = ('state', 'spec', 'launches', 'archived_launches',
                   'name', 'created_on', 'to_dict', 'to_db_dict', '_rerun')

    # Get only these fields when creating new FireWork object
    init_fields = ('name', 'fw_id', 'spec', 'created_on')

    def __init__(self, fw_id, fw_coll, launch_coll):
        Lazy.__init__(self)
        self.fw_id = fw_id
        self._fw_coll, self._launch_coll = fw_coll, launch_coll

    def _instantiate(self, name):
        data = self._fw_coll.find_one({'fw_id': self.fw_id},
                                      fields=self.init_fields)
        fw = FireWork.from_dict(data)
        # Second level of delayed instantiation
        return _LazyFireworkLaunches(fw, self.watch_attrs, self._fw_coll,
                                     self._launch_coll)


class _LazyFireworkLaunches(Lazy):
    """
    Delayed instantiation of the launch objects inside a FireWork.

    This class should not be instantiated directly. It is called as a
    side-effect of creating a LazyFirework.
    """

    watch_attrs = ('launches', 'archived_launches')

    def __init__(self, fw, copy_attrs, fw_coll, launch_coll):
        Lazy.__init__(self)
        self._fw = fw
        self._fw_coll, self._launch_coll = fw_coll, launch_coll
        # Copy attrs, so that this instance will act as a FireWork
        for a in copy_attrs:
            self.__dict__[a] = getattr(fw, a)

    def _instantiate(self, name):
        """
        Get launch data, for the launch field `name`.
        """
        # Get the launch ids from the database
        rec = self._fw_coll.find_one({'fw_id': self._fw.fw_id}, fields=[name])
        launch_ids = rec[name]
        if not launch_ids:
            # Stop if the list is empty
            self.__dict__[name] = []  # set to empty
        else:
            # Find launch data for each id
            cur = self._launch_coll.find({'launch_id': {"$in": launch_ids}})
            # Build a Launch object for each launch datum
            launch_list = [Launch.from_dict(launch_data) for launch_data in cur]
            # Copy launch objects into self, so it will no longer trigger
            self.__dict__[name] = launch_list
        return None  # do not unwrap

class Tracker(FWSerializable, object):
    """
    A Tracker monitors a file and returns the last N lines for updating the Launch object
    """

    MAX_TRACKER_LINES = 1000

    def __init__(self, filename, nlines=TRACKER_LINES, content=''):
        if nlines > self.MAX_TRACKER_LINES:
            raise ValueError("Tracker only supports a maximum of {} lines; you put {}.".format(
                self.MAX_TRACKER_LINES, nlines))
        self.filename = filename
        self.nlines = nlines
        self.content = content

    def track_file(self, launch_dir=None):
        """
        Reads the monitored file and returns back the last N lines
        :param launch_dir: directory where job was launched in case of relative filename
        :return:
        """
        m_file = self.filename
        if launch_dir and not os.path.isabs(self.filename):
            m_file = os.path.join(launch_dir, m_file)

        lines = []
        if os.path.exists(m_file):
            with zopen(zpath(m_file)) as f:
                for l in reverse_readline(f):
                    lines.append(l)
                    if len(lines) == self.nlines:
                        break
            self.content = '\n'.join(reversed(lines))

        return self.content

    def to_dict(self):
        m_dict = {'filename': self.filename, 'nlines': self.nlines}
        if self.content:
            m_dict['content'] = self.content
        return m_dict

    @classmethod
    def from_dict(cls, m_dict):
        return Tracker(m_dict['filename'], m_dict['nlines'], m_dict.get('content', ''))

    def __str__(self):
        return '### Filename: {}\n{}'.format(self.filename, self.content)


class Launch(FWSerializable, object):
    """
    A Launch encapsulates data about a specific run of a FireWork on a
    computing resource
    """

    def __init__(self, state, launch_dir, fworker=None, host=None, ip=None,
                 trackers=None, action=None, state_history=None,
                 launch_id=None, fw_id=None):
        """
        :param state: (str) the state of the Launch (e.g. RUNNING, COMPLETED)
        :param launch_dir: (str) the directory where the Launch takes place
        :param fworker: (FWorker) The FireWorker running the Launch
        :param host: (str) the hostname where the launch took place (set
        automatically if None)
        :param ip: (str) the IP address where the launch took place (set
        automatically if None)
        :param trackers: ([Tracker]) File Trackers for this Launch
        :param action: (FWAction) the output of the Launch
        :param state_history: ([dict]) a history of all states of the Launch
        and when they occurred
        :param launch_id: (int) launch_id set by the LaunchPad
        :param fw_id: (int) id of the FireWork this Launch is running
        """

        if state not in FireWork.STATE_RANKS:
            raise ValueError("Invalid launch state: {}".format(state))

        self.launch_dir = launch_dir
        self.fworker = fworker or FWorker()
        self.host = host or get_my_host()
        self.ip = ip or get_my_ip()
        self.trackers = trackers if trackers else []
        self.action = action if action else None
        self.state_history = state_history if state_history else []
        self.state = state
        self.launch_id = launch_id
        self.fw_id = fw_id

    def touch_history(self, update_time=None):
        """
        Updates the update_at field of the state history of a Launch. Used to
         ping that a Launch is still alive.
        """
        update_time = update_time or datetime.utcnow()
        self.state_history[-1]['updated_on'] = update_time

    def set_reservation_id(self, reservation_id):
        """
        Adds the job_id to the reservation

        :param reservation_id: (str) the id of the reservation (e.g.,
        queue reservation)
        """
        for data in self.state_history:
            if data['state'] == 'RESERVED' and 'reservation_id' not in data:
                data['reservation_id'] = str(reservation_id)
                break

    @property
    def state(self):
        """
        :return: (str) The current state of the Launch.
        """
        return self._state

    @state.setter
    def state(self, state):
        """
        Setter for the the Launch's state. Automatically triggers an update
        to state_history.

        :param state: (str) the state to set for the Launch
        """
        self._state = state
        self._update_state_history(state)

    @property
    def time_start(self):
        """
        :return: (datetime) the time the Launch started RUNNING
        """
        return self._get_time('RUNNING')

    @property
    def time_end(self):
        """
        :return: (datetime) the time the Launch was COMPLETED or FIZZLED
        """
        return self._get_time(['COMPLETED', 'FIZZLED'])

    @property
    def time_reserved(self):
        """
        :return: (datetime) the time the Launch was RESERVED in the queue
        """
        return self._get_time('RESERVED')

    @property
    def last_pinged(self):
        """
        :return: (datetime) the time the Launch last pinged a heartbeat that
        it was still running
        """
        return self._get_time('RUNNING', True)

    @property
    def runtime_secs(self):
        """
        :return: (int) the number of seconds that the Launch ran for
        """
        start = self.time_start
        end = self.time_end
        if start and end:
            return (end - start).total_seconds()

    @property
    def reservedtime_secs(self):
        """
        :return: (int) number of seconds the Launch was stuck as RESERVED in
        a queue
        """
        start = self.time_reserved
        if start:
            end = self.time_start if self.time_start else datetime \
                .utcnow()
            return (end - start).total_seconds()

    @recursive_serialize
    def to_dict(self):
        return {'fworker': self.fworker, 'fw_id': self.fw_id,
                'launch_dir': self.launch_dir, 'host': self.host,
                'ip': self.ip, 'trackers': self.trackers,
                'action': self.action, 'state': self.state,
                'state_history': self.state_history,
                'launch_id': self.launch_id}

    @recursive_serialize
    def to_db_dict(self):
        m_d = self.to_dict()
        m_d['time_start'] = self.time_start
        m_d['time_end'] = self.time_end
        m_d['runtime_secs'] = self.runtime_secs
        if self.reservedtime_secs:
            m_d['reservedtime_secs'] = self.reservedtime_secs
        return m_d

    @classmethod
    @recursive_deserialize
    def from_dict(cls, m_dict):
        fworker = FWorker.from_dict(m_dict['fworker']) if m_dict['fworker'] else None
        action = FWAction.from_dict(m_dict['action']) if m_dict.get(
            'action') else None
        trackers = [Tracker.from_dict(f) for f in m_dict['trackers']] if m_dict.get(
            'trackers') else None
        return Launch(m_dict['state'], m_dict['launch_dir'], fworker,
                      m_dict['host'], m_dict['ip'], trackers, action,
                      m_dict['state_history'], m_dict['launch_id'],
                      m_dict['fw_id'])

    def _update_state_history(self, state):
        """
        Internal method to update the state history whenever the Launch state
         is modified

        :param state:
        """
        last_state = self.state_history[-1]['state'] if len(
            self.state_history) > 0 else None
        if state != last_state:
            now_time = datetime.utcnow()
            self.state_history.append({'state': state, 'created_on': now_time})
            if state in ['RUNNING', 'RESERVED']:
                self.touch_history()  # add updated_on key

    def _get_time(self, states, use_update_time=False):
        """
        Internal method to help get the time of various events in the Launch
        (e.g. RUNNING) from the state history

        :param states: match one of these states
        :param use_update_time: use the "updated_on" time rather than
        "created_on"
        :return: (datetime)
        """
        states = states if isinstance(states, (list, tuple)) else [states]
        for data in self.state_history:
            if data['state'] in states:
                if use_update_time:
                    return data['updated_on']
                return data['created_on']


class Workflow(FWSerializable):
    """
    A Workflow connects a group of FireWorks in an execution order
    """

    class Links(dict, FWSerializable):
        """
        An inner class for storing the DAG links between FireWorks
        """

        def __init__(self, *args, **kwargs):
            super(Workflow.Links, self).__init__(*args, **kwargs)

            for k, v in list(self.items()):
                if not isinstance(v, (list, tuple)):
                    self[k] = [v]  # v must be list

                self[k] = [x.fw_id if hasattr(x, "fw_id") else x for x in self[k]]

                if not isinstance(k, int):
                    if hasattr(k, "fw_id"):  # maybe it's a String?
                        self[k.fw_id] = self[k]
                    else:  # maybe it's a String?
                        try:
                            self[int(k)] = self[k]  # k must be int
                        except:
                            pass  # garbage input
                    del self[k]


        @property
        def nodes(self):
            allnodes = list(self.keys())
            for v in self.values():
                allnodes.extend(v)
            return list(set(allnodes))

        @property
        def parent_links(self):
            # note: if performance of parent_links becomes an issue,
            # override delitem/setitem to update parent_links
            child_parents = defaultdict(list)
            for (parent, children) in self.items():
                for child in children:
                    child_parents[child].append(parent)
            return dict(child_parents)

        def to_dict(self):
            # convert to str form for Mongo, which cannot have int keys
            return dict([(str(k), v) for (k, v) in self.items()])

        def to_db_dict(self):
            # convert to str form for Mongo, which cannot have int keys
            m_dict = {
                'links': dict([(str(k), v) for (k, v) in self.items()]),
                'parent_links': dict(
                    [(str(k), v) for (k, v) in self.parent_links.items()]),
                'nodes': self.nodes}
            return m_dict

        @classmethod
        def from_dict(cls, m_dict):
            return Workflow.Links(m_dict)

        def __setstate__(self, state):
            for k, v in state:
                self[k] = v

        def __reduce__(self):
            # to support Pickling of inner classes (for multi-job launcher's multiprocessing)
            # return a class which can return this class when called with the
            # appropriate tuple of arguments
            state = list(self.items())
            return (NestedClassGetter(),
                    (Workflow, self.__class__.__name__, ),
                    state)

    def __init__(self, fireworks, links_dict=None, name=None, metadata=None, created_on=None,
                 updated_on=None, fw_states=None):
        """
        :param fireworks: ([FireWork]) - all FireWorks in this workflow
        :param links_dict: (dict) links between the FWs as (parent_id):[(
        child_id1, child_id2)]
        :param metadata: (dict) metadata for this Workflow
        """

        name = name or 'unnamed WF'  # prevent None names

        links_dict = links_dict if links_dict else {}

        self.id_fw = {}  # main dict containing mapping of an id to a
        # FireWork object
        for fw in fireworks:
            if fw.fw_id in self.id_fw:
                raise ValueError('FW ids must be unique!')
            self.id_fw[fw.fw_id] = fw

            if fw.fw_id not in links_dict and fw not in links_dict:
                links_dict[fw.fw_id] = []

        self.links = Workflow.Links(links_dict)

        # add depends on
        for fw in fireworks:
            for pfw in fw.parents:
                if pfw.fw_id not in self.links:
                    raise ValueError(
                        "FW_id: {} defines a dependent link to FW_id: {}, but the latter was not added to the workflow!".format(
                            fw.fw_id, pfw.fw_id))
                if fw.fw_id not in self.links[pfw.fw_id]:
                    self.links[pfw.fw_id].append(fw.fw_id)

        self.name = name

        # sanity: make sure the set of nodes from the links_dict is equal to
        # the set of nodes from id_fw
        if set(self.links.nodes) != set(map(int, self.id_fw.keys())):
            raise ValueError("Specified links don't match given FW")

        self.metadata = metadata if metadata else {}
        self.created_on = created_on or datetime.utcnow()
        self.updated_on = updated_on or datetime.utcnow()
        if fw_states:
            self.fw_states = fw_states
        else:
            self.fw_states = {key:self.id_fw[key].state for key in self.id_fw}

    @property
    def fws(self):
        return list(self.id_fw.values())

    @property
    def state(self):

        # get state of workflow
        m_state = 'READY'
        #states = [fw.state for fw in self.fws]
        # Bharat replaced the above line with below line
        states = self.fw_states
        if all([s == 'COMPLETED' for s in states]):
            m_state = 'COMPLETED'
        elif all([s == 'ARCHIVED' for s in states]):
            m_state = 'ARCHIVED'
        elif any([s == 'DEFUSED' for s in states]):
            m_state = 'DEFUSED'
        elif any([s == 'FIZZLED' for s in states]):
            m_state = 'FIZZLED'
        elif any([s == 'COMPLETED' for s in states]) or any([s == 'RUNNING' for s in states]):
            m_state = 'RUNNING'
        elif any([s == 'RESERVED' for s in states]):
            m_state = 'RESERVED'

        return m_state

    def apply_action(self, action, fw_id):
        """
        Apply a FWAction on a FireWork in the Workflow

        :param action: (FWAction) action to apply
        :param fw_id: (int) id of FireWork on which to apply the action
        :return: ([int]) list of FireWork ids that were updated or new
        """

        updated_ids = []

        # update the spec of the children FireWorks
        if action.update_spec:
            for cfid in self.links[fw_id]:
                self.id_fw[cfid].spec.update(action.update_spec)
                updated_ids.append(cfid)

        # update the spec of the children FireWorks using DictMod language
        if action.mod_spec:
            for cfid in self.links[fw_id]:
                for mod in action.mod_spec:
                    apply_mod(mod, self.id_fw[cfid].spec)
                    updated_ids.append(cfid)

        # defuse children
        if action.defuse_children:
            for cfid in self.links[fw_id]:
                self.id_fw[cfid].state = 'DEFUSED'
                updated_ids.append(cfid)

        # add detour FireWorks
        # this should be done *before* additions
        if action.detours:
            for wf in action.detours:
                new_updates = self._add_wf_to_fw(wf, fw_id, True)
                if len(set(updated_ids).intersection(new_updates)) > 0:
                    raise ValueError(
                        "Cannot use duplicated fw_ids when dynamically detouring workflows!")
                updated_ids.extend(new_updates)

        # add additional FireWorks
        if action.additions:
            for wf in action.additions:
                new_updates = self._add_wf_to_fw(wf, fw_id, False)
                if len(set(updated_ids).intersection(new_updates)) > 0:
                    raise ValueError(
                        "Cannot use duplicated fw_ids when dynamically adding workflows!")
                updated_ids.extend(new_updates)

        return list(set(updated_ids))

    def rerun_fw(self, fw_id, updated_ids=None):
        """
        Archives the launches of a FireWork so that it can be re-run.
        :param fw_id: (int)
        :return: ([int]) list of FireWork ids that were updated
        """

        updated_ids = updated_ids if updated_ids else set()
        m_fw = self.id_fw[fw_id]
        m_fw._rerun()
        updated_ids.add(fw_id)

        # re-run all the children
        for child_id in self.links[fw_id]:
            updated_ids = updated_ids.union(
                self.rerun_fw(child_id, updated_ids))

        # refresh the WF to get the states updated
        return self.refresh(fw_id, updated_ids)

    def _add_wf_to_fw(self, wf, fw_id, detour):
        """
        Internal method to add a workflow as a child to a FireWork

        :param wf: New Workflow to add
        :param fw_id: id of the FireWork on which to add the Workflow
        :param detour: whether to add the children of the current FireWork to
         the Workflow's leaves
        :return: ([int]) list of FireWork ids that were updated or new
        """
        updated_ids = []

        root_ids = wf.root_fw_ids
        leaf_ids = wf.leaf_fw_ids

        for new_fw in wf.fws:
            if new_fw.fw_id > 0:
                raise ValueError(
                    'FireWorks to add must use a negative fw_id! Got fw_id: '
                    '{}'.format(
                        new_fw.fw_id))

            self.id_fw[new_fw.fw_id] = new_fw  # add new_fw to id_fw

            if new_fw.fw_id in leaf_ids:
                if detour:
                    self.links[new_fw.fw_id] = list(
                        self.links[fw_id])  # add children of current FW to new FW
                else:
                    self.links[new_fw.fw_id] = []
            else:
                self.links[new_fw.fw_id] = wf.links[new_fw.fw_id]
            updated_ids.append(new_fw.fw_id)

        for root_id in root_ids:
            self.links[fw_id].append(root_id)  # add the root id as my child

        return updated_ids

    def refresh(self, fw_id, updated_ids=None):
        """
        Refreshes the state of a FireWork and any affected children.

        :param fw_id: (int) id of the FireWork on which to perform the refresh
        :param updated_ids: ([int])
        :return: ([int]) list of FireWork ids that were updated
        """
        m_timer.start("Workflow.refresh", fw_id=fw_id)
        updated_ids = updated_ids if updated_ids else set()  # these are the
        # fw_ids to re-enter into the database

        fw = self.id_fw[fw_id]
        prev_state = fw.state

        # if we're defused or archived, just skip altogether
        if fw.state == 'DEFUSED' or fw.state == 'ARCHIVED':
            self.fw_states[fw_id] = prev_state
            m_timer.stop("Workflow.refresh", fw_id=fw_id)
            return updated_ids

        # what are the parent states?
        parent_states = [self.id_fw[p].state for p in
                         self.links.parent_links.get(fw_id, [])]

        completed_parent_states = ['COMPLETED']
        if fw.spec.get('_allow_fizzled_parents'):
            completed_parent_states.append('FIZZLED')

        if len(parent_states) != 0 and not all(
                [s in completed_parent_states for s in parent_states]):
            m_state = 'WAITING'

        else:
            # my state depends on launch whose state has the highest 'score'
            # in STATE_RANKS
            m_state = 'READY' if len(fw.launches) == 0 else 'FIZZLED'
            max_score = FireWork.STATE_RANKS[m_state]
            m_action = None

            # TODO: pick the first launch in terms of end date that matches
            # 'COMPLETED'; multiple might exist
            for l in fw.launches:
                if FireWork.STATE_RANKS[l.state] > max_score:
                    max_score = FireWork.STATE_RANKS[l.state]
                    m_state = l.state
                    if m_state == 'COMPLETED':
                        m_action = l.action

            # This part is confusing and rare - report any FIZZLED parents if allow_fizzed
            # allows us to handle FIZZLED jobs
            if fw.spec.get('_allow_fizzled_parents'):
                parent_fws = [self.id_fw[p].to_dict() for p in
                              self.links.parent_links.get(fw_id, []) if
                              self.id_fw[p].state == 'FIZZLED']
                if len(parent_fws) > 0:
                    fw.spec['_fizzled_parents'] = parent_fws
                    updated_ids.add(fw_id)

        fw.state = m_state
        # Added by Bharat
        # Brings self.fw_states in sync with fw_states in db
        self.fw_states[fw_id] = m_state

        if m_state != prev_state:
            updated_ids.add(fw_id)

            if m_state == 'COMPLETED':
                updated_ids = updated_ids.union(self.apply_action(m_action,
                                                                  fw.fw_id))

            # refresh all the children
            for child_id in self.links[fw_id]:
                updated_ids = updated_ids.union(
                    self.refresh(child_id, updated_ids))

        self.updated_on = datetime.utcnow()

        m_timer.stop("Workflow.refresh", fw_id=fw_id)

        return updated_ids

    @property
    def root_fw_ids(self):
        """
        Gets root FireWorks of this workflow (those with no parents)

        :return: ([int]) FireWork ids of root FWs
        """

        all_ids = set(self.links.nodes)
        child_ids = set(self.links.parent_links.keys())
        root_ids = all_ids.difference(child_ids)
        return list(root_ids)

    @property
    def leaf_fw_ids(self):
        """
        Gets leaf FireWorks of this workflow (those with no children)

        :return: ([int]) FireWork ids of leaf FWs
        """

        leaf_ids = []
        for id, children in self.links.items():
            if len(children) == 0:
                leaf_ids.append(id)
        return leaf_ids

    def _reassign_ids(self, old_new):
        """
        Internal method to reassign FireWork ids, e.g. due to database insertion

        :param old_new: (dict)
        """

        # update id_fw
        new_id_fw = {}
        for (fwid, fws) in self.id_fw.items():
            new_id_fw[old_new.get(fwid, fwid)] = fws
        self.id_fw = new_id_fw

        # update the Links
        new_l = {}
        for (parent, children) in self.links.items():
            new_l[old_new.get(parent, parent)] = [old_new.get(child, child) for
                                                  child in children]
        self.links = Workflow.Links(new_l)

    def to_dict(self):
        return {'fws': [f.to_dict() for f in self.id_fw.values()],
                'links': self.links.to_dict(),
                'name': self.name,
                'metadata': self.metadata, 'updated_on': self.updated_on}

    def to_db_dict(self):
        m_dict = self.links.to_db_dict()
        m_dict['metadata'] = self.metadata
        m_dict['state'] = self.state
        m_dict['name'] = self.name
        m_dict['created_on'] = self.created_on
        m_dict['updated_on'] = self.updated_on
        m_dict['fw_states'] = dict([(str(k), v) for (k, v) in self.fw_states.items()])
        return m_dict

    def to_display_dict(self):
        m_dict = self.to_db_dict()
        nodes = sorted(m_dict['nodes'])
        m_dict['name--id'] = self.name + '--' + str(nodes[0])
        m_dict['launch_dirs'] = OrderedDict(
            [(self._str_fw(x), [l.launch_dir for l in self.id_fw[x].launches])
             for x in nodes])
        m_dict['states'] = OrderedDict(
            [(self._str_fw(x), self.id_fw[x].state) for x in nodes])
        m_dict['nodes'] = [self._str_fw(x) for x in nodes]
        m_dict['links'] = OrderedDict(
            [(self._str_fw(k), [self._str_fw(v) for v in a]) for k, a in
             m_dict['links'].items()])
        m_dict['parent_links'] = OrderedDict(
            [(self._str_fw(k), [self._str_fw(v) for v in a]) for k, a in
             m_dict['parent_links'].items()])
        m_dict['states_list'] = '-'.join([a[0:4] for a in m_dict['states'].values()])
        return m_dict

    def _str_fw(self, fw_id):
        return self.id_fw[int(fw_id)].name + '--' + str(fw_id)

    @classmethod
    def from_dict(cls, m_dict):
        # accept either a Workflow dict or a FireWork dict
        if 'fws' in m_dict:
            created_on = m_dict.get('created_on')
            updated_on = m_dict.get('updated_on')
            if 'fw_states' in m_dict:
                fw_states = dict([(int(k), v) for (k, v) in m_dict['fw_states'].items()])
            else:
                fw_states = None
            return Workflow([FireWork.from_dict(f) for f in m_dict['fws']],
                            Workflow.Links.from_dict(m_dict['links']), m_dict.get('name'),
                            m_dict['metadata'], created_on, updated_on, fw_states=fw_states)
        else:
            return Workflow.from_FireWork(FireWork.from_dict(m_dict))

    @classmethod
    def from_FireWork(cls, fw, name=None, metadata=None):
        name = name if name else fw.name
        return Workflow([fw], None, name=name, metadata=metadata)

    def __str__(self):
        return 'Workflow object: (fw_ids: {} , name: {})'.format(self.id_fw.keys(), self.name)<|MERGE_RESOLUTION|>--- conflicted
+++ resolved
@@ -178,7 +178,6 @@
         return "FWAction\n" + pprint.pformat(self.to_dict())
 
 
-<<<<<<< HEAD
 # class LazyFirework(object):
 #     """
 #     FireWork replacement that instantiates a real FireWork when
@@ -259,88 +258,6 @@
 #                         {'launch_id': {"$in": ga('_launch_data')[a]}}))
 #                     setattr(fw, a, map(Launch.from_dict,data))
 #             sa('_launch_data', None)  # don't fetch again
-=======
-class LazyFirework(object):
-    """
-    FireWork replacement that instantiates a real FireWork when
-    non-shallow attributes are accessed.
-
-    **NOTE: Not tested yet!!**
-    """
-    def __init__(self, fw_id, fw_collection, launch_collection):
-        # direct attr access
-        def sa(k, v, s=self):
-            s.__dict__[k] = v
-
-        sa('fw_id', fw_id)
-        sa('_fw_coll', fw_collection)
-        sa('_launch_coll', launch_collection)
-        sa('parents',  [])
-        # return these attrs w/o instantiation
-        sa('_local_attrs', ('fw_id', 'parents'))
-        # instantiate on access to these attrs
-        sa('_fw_attrs', ('state', 'spec', 'launches', 'archived_launches',
-                         'name', 'created_on', 'to_dict', 'to_db_dict'))
-        sa('_fw_launch_attrs', ('launches', 'archived_launches'))
-        # hold delegation obj
-        sa('_fw', None)
-        sa('_launch_data', None)
-
-    def __getattr__(self, name):
-        # direct attr access
-        ga = lambda k: self.__dict__[k]
-        # return local attrs immediately
-        if name in ga('_local_attrs'):
-            return ga(name)
-        # reject unknown attrs
-        if name not in ga('_fw_attrs'):
-            raise AttributeError(name)
-        #if not self._fw or not :
-        self._instantiate(name)
-        return getattr(self._fw,name)
-
-    def __setattr__(self, name, value):
-        # direct attr access
-        def sa(k, v, s=self):
-            s.__dict__[k] = v
-        ga = lambda k: self.__dict__[k]
-
-        # set local attrs immediately
-        if name in ga('_local_attrs'):
-            setattr(self, name, value)
-        # reject unknown attrs
-        if name not in ga('_fw_attrs'):
-            raise AttributeError(name)
-        self._instantiate(name)
-        setattr(self._fw, name, value)
-
-    def _instantiate(self, name):
-        # direct attr access
-        def sa(k, v, s=self):
-            s.__dict__[k] = v
-        ga = lambda k: self.__dict__[k]
-
-        if ga('_fw') is None:
-            # Instantiate FireWork object
-            data = ga('_fw_coll').find_one({'fw_id': self.fw_id})
-            # lazily instantiate launches, as well
-            sa('_launch_data', {k: data.get(k, [])
-                                for k in self._fw_launch_attrs})
-
-            del data['launches']
-            del data['archived_launches']
-            sa('_fw', FireWork.from_dict(data))
-        if (name in ga('_fw_launch_attrs')) and ga('_launch_data'):
-            # If FireWork exists but launches not filled in from DB
-            # and launch attr accessed, instantiate both launch attrs
-            if self._launch_data:
-                fw = ga('_fw')
-                for a in ga('_fw_launch_attrs'):
-                    data = list(self._launch_coll.find(
-                        {'launch_id': {"$in": ga('_launch_data')[a]}}))
-                    setattr(fw, a, list(map(Launch.from_dict,data)))
-            sa('_launch_data', None)  # don't fetch again
->>>>>>> 291120ef
 
 
 class FireWork(FWSerializable):
