--- conflicted
+++ resolved
@@ -387,17 +387,12 @@
         updated_on = m_dict.get('updated_on')
         name = m_dict.get('name', None)
 
-<<<<<<< HEAD
         fw = FireWork(tasks, m_dict['spec'], name, launches, archived_launches,
                       state, created_on, fw_id)
 
         m_timer.stop("Firework.from_dict")
 
         return fw
-=======
-        return FireWork(tasks, m_dict['spec'], name, launches, archived_launches,
-                        state, created_on, fw_id, updated_on=updated_on)
->>>>>>> 18d53cb6
 
     def __str__(self):
         return 'FireWork object: (id: %i , name: %s)' % (self.fw_id, self.fw_name)
