--- conflicted
+++ resolved
@@ -50,11 +50,7 @@
 
     def run_task(self, fw_spec):
         pth = self.get("dest", os.getcwd())
-<<<<<<< HEAD
         for f in self["files_to_delete"]:
-            os.remove(os.path.join(pth, f))
-=======
-        for f in fw_spec["files_to_delete"]:
             os.remove(os.path.join(pth, f))
 
 
@@ -144,5 +140,4 @@
                 return False
             raise
         else:
-            return True
->>>>>>> aebf08be
+            return True