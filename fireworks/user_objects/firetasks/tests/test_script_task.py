--- conflicted
+++ resolved
@@ -20,21 +20,6 @@
 from fireworks.user_objects.firetasks.script_task import ScriptTask, PyTask
 
 class ScriptTaskTest(unittest.TestCase):
-<<<<<<< HEAD
-
-    def test_scripttask(self):
-        if os.path.exists('hello.txt'):
-            os.remove('hello.txt')
-        s = ScriptTask({'script':"echo 'hello world'",'stdout_file':'hello.txt'})
-        s.run_task({})
-        print os.getcwd()
-        self.assertTrue(os.path.exists('hello.txt'))
-        with open('hello.txt') as fp:
-            line = fp.readlines()[0]
-            self.assertTrue('hello world' in line)
-        os.remove('hello.txt')
-
-=======
 
     def test_scripttask(self):
         if os.path.exists('hello.txt'):
@@ -46,7 +31,6 @@
             line = fp.readlines()[0]
             self.assertTrue('hello world' in line)
         os.remove('hello.txt')
->>>>>>> ab78d331
 
 
 class PyTaskTest(unittest.TestCase):
